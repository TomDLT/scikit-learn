import sys
from sklearn.externals.six.moves import cStringIO as StringIO
import numpy as np
import scipy.sparse as sp
import pytest

<<<<<<< HEAD
=======
import pytest

from sklearn.neighbors import BallTree
>>>>>>> e8d8b8ee
from sklearn.neighbors import NearestNeighbors
from sklearn.neighbors import kneighbors_graph
from sklearn.utils.testing import assert_less_equal
from sklearn.utils.testing import assert_equal
from sklearn.utils.testing import assert_almost_equal
from sklearn.utils.testing import assert_array_equal
from sklearn.utils.testing import assert_array_almost_equal
from sklearn.utils.testing import assert_less
from sklearn.utils.testing import assert_greater
from sklearn.utils.testing import assert_raises_regexp
from sklearn.utils.testing import assert_in
from sklearn.utils.testing import assert_warns
from sklearn.utils.testing import assert_raises
from sklearn.utils.testing import skip_if_32bit
from sklearn.utils import check_random_state
from sklearn.manifold.t_sne import _joint_probabilities
from sklearn.manifold.t_sne import _joint_probabilities_nn
from sklearn.manifold.t_sne import _kl_divergence
from sklearn.manifold.t_sne import _kl_divergence_bh
from sklearn.manifold.t_sne import _gradient_descent
from sklearn.manifold.t_sne import trustworthiness
from sklearn.manifold.t_sne import TSNE
from sklearn.manifold import _barnes_hut_tsne
from sklearn.manifold._utils import _binary_search_perplexity
from sklearn.datasets import make_blobs
from scipy.optimize import check_grad
from scipy.spatial.distance import pdist
from scipy.spatial.distance import squareform
from sklearn.metrics.pairwise import pairwise_distances
from sklearn.metrics.pairwise import manhattan_distances
from sklearn.metrics.pairwise import cosine_distances


x = np.linspace(0, 1, 10)
xx, yy = np.meshgrid(x, x)
X_2d_grid = np.hstack([
    xx.ravel().reshape(-1, 1),
    yy.ravel().reshape(-1, 1),
])


def test_gradient_descent_stops():
    # Test stopping conditions of gradient descent.
    class ObjectiveSmallGradient:
        def __init__(self):
            self.it = -1

        def __call__(self, _, compute_error=True):
            self.it += 1
            return (10 - self.it) / 10.0, np.array([1e-5])

    def flat_function(_, compute_error=True):
        return 0.0, np.ones(1)

    # Gradient norm
    old_stdout = sys.stdout
    sys.stdout = StringIO()
    try:
        _, error, it = _gradient_descent(
            ObjectiveSmallGradient(), np.zeros(1), 0, n_iter=100,
            n_iter_without_progress=100, momentum=0.0, learning_rate=0.0,
            min_gain=0.0, min_grad_norm=1e-5, verbose=2)
    finally:
        out = sys.stdout.getvalue()
        sys.stdout.close()
        sys.stdout = old_stdout
    assert_equal(error, 1.0)
    assert_equal(it, 0)
    assert("gradient norm" in out)

    # Maximum number of iterations without improvement
    old_stdout = sys.stdout
    sys.stdout = StringIO()
    try:
        _, error, it = _gradient_descent(
            flat_function, np.zeros(1), 0, n_iter=100,
            n_iter_without_progress=10, momentum=0.0, learning_rate=0.0,
            min_gain=0.0, min_grad_norm=0.0, verbose=2)
    finally:
        out = sys.stdout.getvalue()
        sys.stdout.close()
        sys.stdout = old_stdout
    assert_equal(error, 0.0)
    assert_equal(it, 11)
    assert("did not make any progress" in out)

    # Maximum number of iterations
    old_stdout = sys.stdout
    sys.stdout = StringIO()
    try:
        _, error, it = _gradient_descent(
            ObjectiveSmallGradient(), np.zeros(1), 0, n_iter=11,
            n_iter_without_progress=100, momentum=0.0, learning_rate=0.0,
            min_gain=0.0, min_grad_norm=0.0, verbose=2)
    finally:
        out = sys.stdout.getvalue()
        sys.stdout.close()
        sys.stdout = old_stdout
    assert_equal(error, 0.0)
    assert_equal(it, 10)
    assert("Iteration 10" in out)


def test_binary_search():
    # Test if the binary search finds Gaussians with desired perplexity.
    random_state = check_random_state(0)
    data = random_state.randn(50, 5)
    distances = pairwise_distances(data).astype(np.float32)
    desired_perplexity = 25.0
    P = _binary_search_perplexity(distances, desired_perplexity, verbose=0)
    P = np.maximum(P, np.finfo(np.double).eps)
    mean_perplexity = np.mean([np.exp(-np.sum(P[i] * np.log(P[i])))
                               for i in range(P.shape[0])])
    assert_almost_equal(mean_perplexity, desired_perplexity, decimal=3)


def test_binary_search_neighbors():
    # Binary perplexity search approximation.
    # Should be approximately equal to the slow method when we use
    # all points as neighbors.
    n_samples = 500
    desired_perplexity = 25.0
    random_state = check_random_state(0)
    data = random_state.randn(n_samples, 2).astype(np.float32)
    distances = pairwise_distances(data)
    P1 = _binary_search_perplexity(distances, desired_perplexity, verbose=0)

    # Test that when we use all the neighbors the results are identical
    n_neighbors = n_samples - 1
    nn = NearestNeighbors().fit(data)
    distance_graph = nn.kneighbors_graph(n_neighbors=n_neighbors,
                                         mode='distance')
    distances_nn = distance_graph.data.astype(np.float32)
    distances_nn = distances_nn.reshape(n_samples, n_neighbors)
    P2 = _binary_search_perplexity(distances_nn, desired_perplexity, verbose=0)

    indptr = distance_graph.indptr
    P1_nn = np.array([P1[k, distance_graph.indices[indptr[k]:indptr[k + 1]]]
                     for k in range(n_samples)])
    assert_array_almost_equal(P1_nn, P2, decimal=4)

    # Test that the highest P_ij are the same when fewer neighbors are used
    for k in np.linspace(150, n_samples - 1, 5):
        k = int(k)
        topn = k * 10  # check the top 10 * k entries out of k * k entries
        distance_graph = nn.kneighbors_graph(n_neighbors=k, mode='distance')
        distances_nn = distance_graph.data.astype(np.float32)
        distances_nn = distances_nn.reshape(n_samples, k)
        P2k = _binary_search_perplexity(distances_nn, desired_perplexity,
                                        verbose=0)
        assert_array_almost_equal(P1_nn, P2, decimal=2)
        idx = np.argsort(P1.ravel())[::-1]
        P1top = P1.ravel()[idx][:topn]
        idx = np.argsort(P2k.ravel())[::-1]
        P2top = P2k.ravel()[idx][:topn]
        assert_array_almost_equal(P1top, P2top, decimal=2)


def test_binary_perplexity_stability():
    # Binary perplexity search should be stable.
    # The binary_search_perplexity had a bug wherein the P array
    # was uninitialized, leading to sporadically failing tests.
    n_neighbors = 10
    n_samples = 100
    random_state = check_random_state(0)
    data = random_state.randn(n_samples, 5)
    nn = NearestNeighbors().fit(data)
    distance_graph = nn.kneighbors_graph(n_neighbors=n_neighbors,
                                         mode='distance')
    distances = distance_graph.data.astype(np.float32)
    distances = distances.reshape(n_samples, n_neighbors)
    last_P = None
    desired_perplexity = 3
    for _ in range(100):
        P = _binary_search_perplexity(distances.copy(), desired_perplexity,
                                      verbose=0)
        P1 = _joint_probabilities_nn(distance_graph, desired_perplexity,
                                     verbose=0)
        # Convert the sparse matrix to a dense one for testing
        P1 = P1.toarray()
        if last_P is None:
            last_P = P
            last_P1 = P1
        else:
            assert_array_almost_equal(P, last_P, decimal=4)
            assert_array_almost_equal(P1, last_P1, decimal=4)


def test_gradient():
    # Test gradient of Kullback-Leibler divergence.
    random_state = check_random_state(0)

    n_samples = 50
    n_features = 2
    n_components = 2
    alpha = 1.0

    distances = random_state.randn(n_samples, n_features).astype(np.float32)
    distances = np.abs(distances.dot(distances.T))
    np.fill_diagonal(distances, 0.0)
    X_embedded = random_state.randn(n_samples, n_components).astype(np.float32)

    P = _joint_probabilities(distances, desired_perplexity=25.0,
                             verbose=0)

    def fun(params):
        return _kl_divergence(params, P, alpha, n_samples, n_components)[0]

    def grad(params):
        return _kl_divergence(params, P, alpha, n_samples, n_components)[1]

    assert_almost_equal(check_grad(fun, grad, X_embedded.ravel()), 0.0,
                        decimal=5)


def test_trustworthiness():
    # Test trustworthiness score.
    random_state = check_random_state(0)

    # Affine transformation
    X = random_state.randn(100, 2)
    assert_equal(trustworthiness(X, 5.0 + X / 10.0), 1.0)

    # Randomly shuffled
    X = np.arange(100).reshape(-1, 1)
    X_embedded = X.copy()
    random_state.shuffle(X_embedded)
    assert_less(trustworthiness(X, X_embedded), 0.6)

    # Completely different
    X = np.arange(5).reshape(-1, 1)
    X_embedded = np.array([[0], [2], [4], [1], [3]])
    assert_almost_equal(trustworthiness(X, X_embedded, n_neighbors=1), 0.2)


def test_preserve_trustworthiness_approximately():
    # Nearest neighbors should be preserved approximately.
    random_state = check_random_state(0)
    n_components = 2
    methods = ['exact', 'barnes_hut']
    X = random_state.randn(50, n_components).astype(np.float32)
    for init in ('random', 'pca'):
        for method in methods:
            tsne = TSNE(n_components=n_components, init=init, random_state=0,
                        method=method)
            X_embedded = tsne.fit_transform(X)
            t = trustworthiness(X, X_embedded, n_neighbors=1)
            assert_greater(t, 0.85, msg='Trustworthiness={:0.3f} < 0.85 '
                                        'for method={} and '
                                        'init={}'.format(t, method, init))


def test_optimization_minimizes_kl_divergence():
    """t-SNE should give a lower KL divergence with more iterations."""
    random_state = check_random_state(0)
    X, _ = make_blobs(n_features=3, random_state=random_state)
    kl_divergences = []
    for n_iter in [250, 300, 350]:
        tsne = TSNE(n_components=2, perplexity=10, learning_rate=100.0,
                    n_iter=n_iter, random_state=0)
        tsne.fit_transform(X)
        kl_divergences.append(tsne.kl_divergence_)
    assert_less_equal(kl_divergences[1], kl_divergences[0])
    assert_less_equal(kl_divergences[2], kl_divergences[1])


@pytest.mark.parametrize('method', ['exact', 'barnes_hut'])
def test_fit_csr_matrix(method):
    # X can be a sparse matrix.
    random_state = check_random_state(0)
    X = random_state.randn(100, 2)
    X[(np.random.randint(0, 100, 50), np.random.randint(0, 2, 50))] = 0.0
    X_csr = sp.csr_matrix(X)
    tsne = TSNE(n_components=2, perplexity=10, learning_rate=100.0,
                random_state=0, method=method)
    X_embedded = tsne.fit_transform(X_csr)
    assert_almost_equal(trustworthiness(X_csr, X_embedded, n_neighbors=1), 1.0,
                        decimal=1)


def test_preserve_trustworthiness_approximately_with_precomputed_distances():
    # Nearest neighbors should be preserved approximately.
    random_state = check_random_state(0)
    for i in range(3):
        X = random_state.randn(100, 2)
        D = squareform(pdist(X), "sqeuclidean")
        tsne = TSNE(n_components=2, perplexity=2, learning_rate=100.0,
                    early_exaggeration=2.0, metric="precomputed",
                    random_state=i, verbose=0)
        X_embedded = tsne.fit_transform(D)
        t = trustworthiness(D, X_embedded, n_neighbors=1, metric="precomputed")
        assert t > .95


def test_trustworthiness_precomputed_deprecation():
    # FIXME: Remove this test in v0.23

    # Use of the flag `precomputed` in trustworthiness parameters has been
    # deprecated, but will still work until v0.23.
    random_state = check_random_state(0)
    X = random_state.randn(100, 2)
    assert_equal(assert_warns(DeprecationWarning, trustworthiness,
                              pairwise_distances(X), X, precomputed=True), 1.)
    assert_equal(assert_warns(DeprecationWarning, trustworthiness,
                              pairwise_distances(X), X, metric='precomputed',
                              precomputed=True), 1.)
    assert_raises(ValueError, assert_warns, DeprecationWarning,
                  trustworthiness, X, X, metric='euclidean', precomputed=True)
    assert_equal(assert_warns(DeprecationWarning, trustworthiness,
                              pairwise_distances(X), X, metric='euclidean',
                              precomputed=True), 1.)


def test_trustworthiness_not_euclidean_metric():
    # Test trustworthiness with a metric different from 'euclidean' and
    # 'precomputed'
    random_state = check_random_state(0)
    X = random_state.randn(100, 2)
    assert_equal(trustworthiness(X, X, metric='cosine'),
                 trustworthiness(pairwise_distances(X, metric='cosine'), X,
                                 metric='precomputed'))


def test_early_exaggeration_too_small():
    # Early exaggeration factor must be >= 1.
    tsne = TSNE(early_exaggeration=0.99)
    assert_raises_regexp(ValueError, "early_exaggeration .*",
                         tsne.fit_transform, np.array([[0.0], [0.0]]))


def test_too_few_iterations():
    # Number of gradient descent iterations must be at least 200.
    tsne = TSNE(n_iter=199)
    assert_raises_regexp(ValueError, "n_iter .*", tsne.fit_transform,
                         np.array([[0.0], [0.0]]))


@pytest.mark.parametrize('method, retype', [
    ('exact', np.asarray),
    ('barnes_hut', np.asarray),
    ('barnes_hut', sp.csr_matrix),
])
@pytest.mark.parametrize('D, message_regex', [
    ([[0.0], [1.0]], ".* square distance matrix"),
    ([[0., -1.], [1., 0.]], ".* positive.*"),
])
def test_bad_precomputed_distances(method, D, retype, message_regex):
    tsne = TSNE(metric="precomputed", method=method)
    assert_raises_regexp(ValueError, message_regex,
                         tsne.fit_transform, retype(D))


def test_exact_no_precomputed_sparse():
    tsne = TSNE(metric='precomputed', method='exact')
    assert_raises_regexp(TypeError, 'sparse',
                         tsne.fit_transform,
                         sp.csr_matrix([[0, 5], [5, 0]]))


def test_high_perplexity_precomputed_sparse_distances():
    # Perplexity should be less than 50
    dist = np.array([[1., 0., 0.], [0., 1., 0.], [1., 0., 0.]])
    bad_dist = sp.csr_matrix(dist)
    tsne = TSNE(metric="precomputed")
    msg = "2 neighbors per samples are required, but some samples have only 1"
    assert_raises_regexp(ValueError, msg, tsne.fit_transform, bad_dist)


def test_sparse_precomputed_distance():
    """Make sure that TSNE works identically for sparse and dense matrix"""
    random_state = check_random_state(0)
    X = random_state.randn(100, 2)

    D_sparse = kneighbors_graph(X, n_neighbors=99, mode='distance')
    D = pairwise_distances(X)
    assert sp.issparse(D_sparse)
    assert_almost_equal(D_sparse.A, D)

    tsne = TSNE(metric="precomputed", random_state=0)
    Xt_dense = tsne.fit_transform(D)

    for fmt in ['csr', 'lil']:
        Xt_sparse = tsne.fit_transform(D_sparse.asformat(fmt))
        assert_almost_equal(Xt_dense, Xt_sparse)


def test_non_positive_computed_distances():
    # Computed distance matrices must be positive.
    def metric(x, y):
        return -1

    tsne = TSNE(metric=metric, method='exact')
    X = np.array([[0.0, 0.0], [1.0, 1.0]])
    assert_raises_regexp(ValueError, "All distances .*metric given.*",
                         tsne.fit_transform, X)


def test_init_not_available():
    # 'init' must be 'pca', 'random', or numpy array.
    tsne = TSNE(init="not available")
    m = "'init' must be 'pca', 'random', or a numpy array"
    assert_raises_regexp(ValueError, m, tsne.fit_transform,
                         np.array([[0.0], [1.0]]))


def test_init_ndarray():
    # Initialize TSNE with ndarray and test fit
    tsne = TSNE(init=np.zeros((100, 2)))
    X_embedded = tsne.fit_transform(np.ones((100, 5)))
    assert_array_equal(np.zeros((100, 2)), X_embedded)


def test_init_ndarray_precomputed():
    # Initialize TSNE with ndarray and metric 'precomputed'
    # Make sure no FutureWarning is thrown from _fit
    tsne = TSNE(init=np.zeros((100, 2)), metric="precomputed")
    tsne.fit(np.zeros((100, 100)))


def test_distance_not_available():
    # 'metric' must be valid.
    tsne = TSNE(metric="not available", method='exact')
    assert_raises_regexp(ValueError, "Unknown metric not available.*",
                         tsne.fit_transform, np.array([[0.0], [1.0]]))

    tsne = TSNE(metric="not available", method='barnes_hut')
    assert_raises_regexp(ValueError, "Metric 'not available' not valid.*",
                         tsne.fit_transform, np.array([[0.0], [1.0]]))


def test_method_not_available():
    # 'nethod' must be 'barnes_hut' or 'exact'
    tsne = TSNE(method='not available')
    assert_raises_regexp(ValueError, "'method' must be 'barnes_hut' or ",
                         tsne.fit_transform, np.array([[0.0], [1.0]]))


def test_angle_out_of_range_checks():
    # check the angle parameter range
    for angle in [-1, -1e-6, 1 + 1e-6, 2]:
        tsne = TSNE(angle=angle)
        assert_raises_regexp(ValueError, "'angle' must be between 0.0 - 1.0",
                             tsne.fit_transform, np.array([[0.0], [1.0]]))


def test_pca_initialization_not_compatible_with_precomputed_kernel():
    # Precomputed distance matrices must be square matrices.
    tsne = TSNE(metric="precomputed", init="pca")
    assert_raises_regexp(ValueError, "The parameter init=\"pca\" cannot be "
                         "used with metric=\"precomputed\".",
                         tsne.fit_transform, np.array([[0.0], [1.0]]))


def test_n_components_range():
    # barnes_hut method should only be used with n_components <= 3
    tsne = TSNE(n_components=4, method="barnes_hut")
    assert_raises_regexp(ValueError, "'n_components' should be .*",
                         tsne.fit_transform, np.array([[0.0], [1.0]]))


def test_early_exaggeration_used():
    # check that the ``early_exaggeration`` parameter has an effect
    random_state = check_random_state(0)
    n_components = 2
    methods = ['exact', 'barnes_hut']
    X = random_state.randn(25, n_components).astype(np.float32)
    for method in methods:
        tsne = TSNE(n_components=n_components, perplexity=1,
                    learning_rate=100.0, init="pca", random_state=0,
                    method=method, early_exaggeration=1.0)
        X_embedded1 = tsne.fit_transform(X)
        tsne = TSNE(n_components=n_components, perplexity=1,
                    learning_rate=100.0, init="pca", random_state=0,
                    method=method, early_exaggeration=10.0)
        X_embedded2 = tsne.fit_transform(X)

        assert not np.allclose(X_embedded1, X_embedded2)


def test_n_iter_used():
    # check that the ``n_iter`` parameter has an effect
    random_state = check_random_state(0)
    n_components = 2
    methods = ['exact', 'barnes_hut']
    X = random_state.randn(25, n_components).astype(np.float32)
    for method in methods:
        for n_iter in [251, 500]:
            tsne = TSNE(n_components=n_components, perplexity=1,
                        learning_rate=0.5, init="random", random_state=0,
                        method=method, early_exaggeration=1.0, n_iter=n_iter)
            tsne.fit_transform(X)

            assert tsne.n_iter_ == n_iter - 1


def test_answer_gradient_two_points():
    # Test the tree with only a single set of children.
    #
    # These tests & answers have been checked against the reference
    # implementation by LvdM.
    pos_input = np.array([[1.0, 0.0], [0.0, 1.0]])
    pos_output = np.array([[-4.961291e-05, -1.072243e-04],
                           [9.259460e-05, 2.702024e-04]])
    neighbors = np.array([[1],
                          [0]])
    grad_output = np.array([[-2.37012478e-05, -6.29044398e-05],
                            [2.37012478e-05, 6.29044398e-05]])
    _run_answer_test(pos_input, pos_output, neighbors, grad_output)


def test_answer_gradient_four_points():
    # Four points tests the tree with multiple levels of children.
    #
    # These tests & answers have been checked against the reference
    # implementation by LvdM.
    pos_input = np.array([[1.0, 0.0], [0.0, 1.0],
                          [5.0, 2.0], [7.3, 2.2]])
    pos_output = np.array([[6.080564e-05, -7.120823e-05],
                           [-1.718945e-04, -4.000536e-05],
                           [-2.271720e-04, 8.663310e-05],
                           [-1.032577e-04, -3.582033e-05]])
    neighbors = np.array([[1, 2, 3],
                          [0, 2, 3],
                          [1, 0, 3],
                          [1, 2, 0]])
    grad_output = np.array([[5.81128448e-05, -7.78033454e-06],
                            [-5.81526851e-05, 7.80976444e-06],
                            [4.24275173e-08, -3.69569698e-08],
                            [-2.58720939e-09, 7.52706374e-09]])
    _run_answer_test(pos_input, pos_output, neighbors, grad_output)


def test_skip_num_points_gradient():
    # Test the kwargs option skip_num_points.
    #
    # Skip num points should make it such that the Barnes_hut gradient
    # is not calculated for indices below skip_num_point.
    # Aside from skip_num_points=2 and the first two gradient rows
    # being set to zero, these data points are the same as in
    # test_answer_gradient_four_points()
    pos_input = np.array([[1.0, 0.0], [0.0, 1.0],
                          [5.0, 2.0], [7.3, 2.2]])
    pos_output = np.array([[6.080564e-05, -7.120823e-05],
                           [-1.718945e-04, -4.000536e-05],
                           [-2.271720e-04, 8.663310e-05],
                           [-1.032577e-04, -3.582033e-05]])
    neighbors = np.array([[1, 2, 3],
                          [0, 2, 3],
                          [1, 0, 3],
                          [1, 2, 0]])
    grad_output = np.array([[0.0, 0.0],
                            [0.0, 0.0],
                            [4.24275173e-08, -3.69569698e-08],
                            [-2.58720939e-09, 7.52706374e-09]])
    _run_answer_test(pos_input, pos_output, neighbors, grad_output,
                     False, 0.1, 2)


def _run_answer_test(pos_input, pos_output, neighbors, grad_output,
                     verbose=False, perplexity=0.1, skip_num_points=0):
    distances = pairwise_distances(pos_input).astype(np.float32)
    args = distances, perplexity, verbose
    pos_output = pos_output.astype(np.float32)
    neighbors = neighbors.astype(np.int64)
    pij_input = _joint_probabilities(*args)
    pij_input = squareform(pij_input).astype(np.float32)
    grad_bh = np.zeros(pos_output.shape, dtype=np.float32)

    from scipy.sparse import csr_matrix
    P = csr_matrix(pij_input)

    neighbors = P.indices.astype(np.int64)
    indptr = P.indptr.astype(np.int64)

    _barnes_hut_tsne.gradient(P.data, pos_output, neighbors, indptr,
                              grad_bh, 0.5, 2, 1, skip_num_points=0)
    assert_array_almost_equal(grad_bh, grad_output, decimal=4)


def test_verbose():
    # Verbose options write to stdout.
    random_state = check_random_state(0)
    tsne = TSNE(verbose=2)
    X = random_state.randn(5, 2)

    old_stdout = sys.stdout
    sys.stdout = StringIO()
    try:
        tsne.fit_transform(X)
    finally:
        out = sys.stdout.getvalue()
        sys.stdout.close()
        sys.stdout = old_stdout

    assert("[t-SNE]" in out)
    assert("nearest neighbors..." in out)
    assert("Computed conditional probabilities" in out)
    assert("Mean sigma" in out)
    assert("early exaggeration" in out)


def test_chebyshev_metric():
    # t-SNE should allow metrics that cannot be squared (issue #3526).
    random_state = check_random_state(0)
    tsne = TSNE(metric="chebyshev")
    X = random_state.randn(5, 2)
    tsne.fit_transform(X)


def test_reduction_to_one_component():
    # t-SNE should allow reduction to one component (issue #4154).
    random_state = check_random_state(0)
    tsne = TSNE(n_components=1)
    X = random_state.randn(5, 2)
    X_embedded = tsne.fit(X).embedding_
    assert(np.all(np.isfinite(X_embedded)))


<<<<<<< HEAD
def test_64bit():
=======
def test_no_sparse_on_barnes_hut():
    # No sparse matrices allowed on Barnes-Hut.
    random_state = check_random_state(0)
    X = random_state.randn(100, 2)
    X[(np.random.randint(0, 100, 50), np.random.randint(0, 2, 50))] = 0.0
    X_csr = sp.csr_matrix(X)
    tsne = TSNE(n_iter=199, method='barnes_hut')
    assert_raises_regexp(TypeError, "A sparse matrix was.*",
                         tsne.fit_transform, X_csr)


@pytest.mark.parametrize('method', ['barnes_hut', 'exact'])
@pytest.mark.parametrize('dt', [np.float32, np.float64])
def test_64bit(method, dt):
>>>>>>> e8d8b8ee
    # Ensure 64bit arrays are handled correctly.
    random_state = check_random_state(0)

    X = random_state.randn(50, 2).astype(dt)
    tsne = TSNE(n_components=2, perplexity=2, learning_rate=100.0,
                random_state=0, method=method, verbose=0)
    X_embedded = tsne.fit_transform(X)
    effective_type = X_embedded.dtype

    # tsne cython code is only single precision, so the output will
    # always be single precision, irrespectively of the input dtype
    assert effective_type == np.float32


@pytest.mark.parametrize('method', ['barnes_hut', 'exact'])
def test_kl_divergence_not_nan(method):
    # Ensure kl_divergence_ is computed at last iteration
    # even though n_iter % n_iter_check != 0, i.e. 1003 % 50 != 0
    random_state = check_random_state(0)

    X = random_state.randn(50, 2)
    tsne = TSNE(n_components=2, perplexity=2, learning_rate=100.0,
                random_state=0, method=method, verbose=0, n_iter=1003)
    tsne.fit_transform(X)

    assert not np.isnan(tsne.kl_divergence_)


def test_barnes_hut_angle():
    # When Barnes-Hut's angle=0 this corresponds to the exact method.
    angle = 0.0
    perplexity = 10
    n_samples = 100
    for n_components in [2, 3]:
        n_features = 5
        degrees_of_freedom = float(n_components - 1.0)

        random_state = check_random_state(0)
        data = random_state.randn(n_samples, n_features)
        distances = pairwise_distances(data)
        params = random_state.randn(n_samples, n_components)
        P = _joint_probabilities(distances, perplexity, verbose=0)
        kl_exact, grad_exact = _kl_divergence(params, P, degrees_of_freedom,
                                              n_samples, n_components)

        n_neighbors = n_samples - 1
        distances_csr = NearestNeighbors().fit(data).kneighbors_graph(
            n_neighbors=n_neighbors, mode='distance')
        P_bh = _joint_probabilities_nn(distances_csr, perplexity, verbose=0)
        kl_bh, grad_bh = _kl_divergence_bh(params, P_bh, degrees_of_freedom,
                                           n_samples, n_components,
                                           angle=angle, skip_num_points=0,
                                           verbose=0)

        P = squareform(P)
        P_bh = P_bh.toarray()
        assert_array_almost_equal(P_bh, P, decimal=5)
        assert_almost_equal(kl_exact, kl_bh, decimal=3)


@skip_if_32bit
def test_n_iter_without_progress():
    # Use a dummy negative n_iter_without_progress and check output on stdout
    random_state = check_random_state(0)
    X = random_state.randn(100, 10)
    for method in ["barnes_hut", "exact"]:
        tsne = TSNE(n_iter_without_progress=-1, verbose=2, learning_rate=1e8,
                    random_state=0, method=method, n_iter=351, init="random")
        tsne._N_ITER_CHECK = 1
        tsne._EXPLORATION_N_ITER = 0

        old_stdout = sys.stdout
        sys.stdout = StringIO()
        try:
            tsne.fit_transform(X)
        finally:
            out = sys.stdout.getvalue()
            sys.stdout.close()
            sys.stdout = old_stdout

        # The output needs to contain the value of n_iter_without_progress
        assert_in("did not make any progress during the "
                  "last -1 episodes. Finished.", out)


def test_min_grad_norm():
    # Make sure that the parameter min_grad_norm is used correctly
    random_state = check_random_state(0)
    X = random_state.randn(100, 2)
    min_grad_norm = 0.002
    tsne = TSNE(min_grad_norm=min_grad_norm, verbose=2,
                random_state=0, method='exact')

    old_stdout = sys.stdout
    sys.stdout = StringIO()
    try:
        tsne.fit_transform(X)
    finally:
        out = sys.stdout.getvalue()
        sys.stdout.close()
        sys.stdout = old_stdout

    lines_out = out.split('\n')

    # extract the gradient norm from the verbose output
    gradient_norm_values = []
    for line in lines_out:
        # When the computation is Finished just an old gradient norm value
        # is repeated that we do not need to store
        if 'Finished' in line:
            break

        start_grad_norm = line.find('gradient norm')
        if start_grad_norm >= 0:
            line = line[start_grad_norm:]
            line = line.replace('gradient norm = ', '').split(' ')[0]
            gradient_norm_values.append(float(line))

    # Compute how often the gradient norm is smaller than min_grad_norm
    gradient_norm_values = np.array(gradient_norm_values)
    n_smaller_gradient_norms = \
        len(gradient_norm_values[gradient_norm_values <= min_grad_norm])

    # The gradient norm can be smaller than min_grad_norm at most once,
    # because in the moment it becomes smaller the optimization stops
    assert_less_equal(n_smaller_gradient_norms, 1)


def test_accessible_kl_divergence():
    # Ensures that the accessible kl_divergence matches the computed value
    random_state = check_random_state(0)
    X = random_state.randn(100, 2)
    tsne = TSNE(n_iter_without_progress=2, verbose=2,
                random_state=0, method='exact')

    old_stdout = sys.stdout
    sys.stdout = StringIO()
    try:
        tsne.fit_transform(X)
    finally:
        out = sys.stdout.getvalue()
        sys.stdout.close()
        sys.stdout = old_stdout

    # The output needs to contain the accessible kl_divergence as the error at
    # the last iteration
    for line in out.split('\n')[::-1]:
        if 'Iteration' in line:
            _, _, error = line.partition('error = ')
            if error:
                error, _, _ = error.partition(',')
                break
    assert_almost_equal(tsne.kl_divergence_, float(error), decimal=5)


def check_uniform_grid(method, seeds=[0, 1, 2], n_iter=1000):
    """Make sure that TSNE can approximately recover a uniform 2D grid

    Due to ties in distances between point in X_2d_grid, this test is platform
    dependent for ``method='barnes_hut'`` due to numerical imprecision.

    Also, t-SNE is not assured to converge to the right solution because bad
    initialization can lead to convergence to bad local minimum (the
    optimization problem is non-convex). To avoid breaking the test too often,
    we re-run t-SNE from the final point when the convergence is not good
    enough.
    """
    for seed in seeds:
        tsne = TSNE(n_components=2, init='random', random_state=seed,
                    perplexity=20, n_iter=n_iter, method=method)
        Y = tsne.fit_transform(X_2d_grid)

        try_name = "{}_{}".format(method, seed)
        try:
            assert_uniform_grid(Y, try_name)
        except AssertionError:
            # If the test fails a first time, re-run with init=Y to see if
            # this was caused by a bad initialization. Note that this will
            # also run an early_exaggeration step.
            try_name += ":rerun"
            tsne.init = Y
            Y = tsne.fit_transform(X_2d_grid)
            assert_uniform_grid(Y, try_name)


def assert_uniform_grid(Y, try_name=None):
    # Ensure that the resulting embedding leads to approximately
    # uniformly spaced points: the distance to the closest neighbors
    # should be non-zero and approximately constant.
    nn = NearestNeighbors(n_neighbors=1).fit(Y)
    dist_to_nn = nn.kneighbors(return_distance=True)[0].ravel()
    assert dist_to_nn.min() > 0.1

    smallest_to_mean = dist_to_nn.min() / np.mean(dist_to_nn)
    largest_to_mean = dist_to_nn.max() / np.mean(dist_to_nn)

    assert_greater(smallest_to_mean, .5, msg=try_name)
    assert_less(largest_to_mean, 2, msg=try_name)


@pytest.mark.parametrize('method', ['barnes_hut', 'exact'])
def test_uniform_grid(method):
    check_uniform_grid(method)


def test_bh_match_exact():
    # check that the ``barnes_hut`` method match the exact one when
    # ``angle = 0`` and ``perplexity > n_samples / 3``
    random_state = check_random_state(0)
    n_features = 10
    X = random_state.randn(30, n_features).astype(np.float32)
    X_embeddeds = {}
    n_iter = {}
    for method in ['exact', 'barnes_hut']:
        tsne = TSNE(n_components=2, method=method, learning_rate=1.0,
                    init="random", random_state=0, n_iter=251,
                    perplexity=30.0, angle=0)
        # Kill the early_exaggeration
        tsne._EXPLORATION_N_ITER = 0
        X_embeddeds[method] = tsne.fit_transform(X)
        n_iter[method] = tsne.n_iter_

    assert n_iter['exact'] == n_iter['barnes_hut']
    assert_array_almost_equal(X_embeddeds['exact'], X_embeddeds['barnes_hut'],
                              decimal=3)


def test_tsne_with_different_distance_metrics():
    """Make sure that TSNE works for different distance metrics"""
    random_state = check_random_state(0)
    n_components_original = 3
    n_components_embedding = 2
    X = random_state.randn(50, n_components_original).astype(np.float32)
    metrics = ['manhattan', 'cosine']
    dist_funcs = [manhattan_distances, cosine_distances]
    for metric, dist_func in zip(metrics, dist_funcs):
        X_transformed_tsne = TSNE(
            metric=metric, n_components=n_components_embedding,
            random_state=0).fit_transform(X)
        X_transformed_tsne_precomputed = TSNE(
            metric='precomputed', n_components=n_components_embedding,
            random_state=0).fit_transform(dist_func(X))
        assert_array_equal(X_transformed_tsne, X_transformed_tsne_precomputed)<|MERGE_RESOLUTION|>--- conflicted
+++ resolved
@@ -4,12 +4,9 @@
 import scipy.sparse as sp
 import pytest
 
-<<<<<<< HEAD
-=======
 import pytest
 
 from sklearn.neighbors import BallTree
->>>>>>> e8d8b8ee
 from sklearn.neighbors import NearestNeighbors
 from sklearn.neighbors import kneighbors_graph
 from sklearn.utils.testing import assert_less_equal
@@ -628,9 +625,6 @@
     assert(np.all(np.isfinite(X_embedded)))
 
 
-<<<<<<< HEAD
-def test_64bit():
-=======
 def test_no_sparse_on_barnes_hut():
     # No sparse matrices allowed on Barnes-Hut.
     random_state = check_random_state(0)
@@ -645,7 +639,6 @@
 @pytest.mark.parametrize('method', ['barnes_hut', 'exact'])
 @pytest.mark.parametrize('dt', [np.float32, np.float64])
 def test_64bit(method, dt):
->>>>>>> e8d8b8ee
     # Ensure 64bit arrays are handled correctly.
     random_state = check_random_state(0)
 
