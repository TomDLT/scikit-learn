--- conflicted
+++ resolved
@@ -8,7 +8,6 @@
 # * Fast Optimization for t-SNE:
 #   https://cseweb.ucsd.edu/~lvdmaaten/workshops/nips2010/papers/vandermaaten.pdf
 
-import warnings
 from time import time
 import numpy as np
 from scipy import linalg
@@ -651,17 +650,10 @@
         X : array, shape (n_samples, n_features) or (n_samples, n_samples)
             If the metric is 'precomputed' X must be a square distance
             matrix. Otherwise it contains a sample per row. Note that
-<<<<<<< HEAD
             when the method is 'barnes_hut', X can be either a sparse graph or
             a dense feature array. In the latter case, X will be converted to
-            a 32 bit float array if needed. Method='exact' allows sparse arrays
-            and 64bit floating point inputs.
-=======
-            when method='barnes_hut', X cannot be a sparse array and
-            will be converted to a 32 bit float array if need be.
-            Method='exact' allows sparse arrays and 64 bit floating point
-            inputs.
->>>>>>> 62a0bcdb
+            a 32 bit float array if need be. Method='exact' allows sparse
+            arrays and 64 bit floating point inputs.
 
         skip_num_points : int (optional, default:0)
             This does not compute the gradient for points with indices below
