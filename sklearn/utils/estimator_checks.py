--- conflicted
+++ resolved
@@ -1930,11 +1930,6 @@
 def check_regressors_no_decision_function(name, regressor_orig):
     # checks whether regressors have decision_function or predict_proba
     rng = np.random.RandomState(0)
-<<<<<<< HEAD
-    X = rng.normal(size=(10, 4))
-    X = pairwise_estimator_convert_X(X, regressor_orig)
-=======
->>>>>>> a7a834bd
     regressor = clone(regressor_orig)
 
     X = rng.normal(size=(10, 4))
