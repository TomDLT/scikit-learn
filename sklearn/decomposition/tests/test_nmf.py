--- conflicted
+++ resolved
@@ -553,7 +553,6 @@
     W0, H0 = nmf._initialize_nmf(X_full, n_components, init='random',
                                  random_state=42)
 
-<<<<<<< HEAD
     for X in [X_full, X_nan]:
         for beta_loss in (-1.2, 0, 0.2, 1., 2., 2.5):
             for solver in ('cd', 'mu'):
@@ -625,26 +624,6 @@
             n_components=n_components, solver='mu', random_state=0)
 
         assert_almost_equal(X0, np.dot(W, H), decimal=1)
-=======
-    for beta_loss in (-1.2, 0, 0.2, 1., 2., 2.5):
-        for solver in ('cd', 'mu'):
-            if solver != 'mu' and beta_loss != 2:
-                # not implemented
-                continue
-            W, H = W0.copy(), H0.copy()
-            previous_loss = None
-            for _ in range(30):
-                # one more iteration starting from the previous results
-                W, H, _ = non_negative_factorization(
-                    X, W, H, beta_loss=beta_loss, init='custom',
-                    n_components=n_components, max_iter=1, alpha=alpha,
-                    solver=solver, tol=tol, l1_ratio=l1_ratio, verbose=0,
-                    regularization='both', random_state=0, update_H=True)
-
-                loss = nmf._beta_divergence(X, W, H, beta_loss)
-                if previous_loss is not None:
-                    assert_greater(previous_loss, loss)
-                previous_loss = loss
 
 
 def test_nmf_underflow():
@@ -659,5 +638,4 @@
     ref = nmf._beta_divergence(X, W, H, beta=1.0)
     X[0, 0] = 1e-323
     res = nmf._beta_divergence(X, W, H, beta=1.0)
-    assert_almost_equal(res, ref)
->>>>>>> 52aaf826
+    assert_almost_equal(res, ref)